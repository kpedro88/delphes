--- conflicted
+++ resolved
@@ -374,12 +374,8 @@
   static CompBase *fgCompare; //!
   const CompBase *GetCompare() const { return fgCompare; }
 
-<<<<<<< HEAD
   TLorentzVector P4();
   TLorentzVector Area;
-=======
-  TLorentzVector P4() const;
->>>>>>> 9c491e10
 
   ClassDef(Jet, 3)
 };
